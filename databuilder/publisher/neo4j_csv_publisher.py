# Copyright Contributors to the Amundsen project.
# SPDX-License-Identifier: Apache-2.0

import pandas
import csv
import ctypes
from io import open
import logging
import time
from os import listdir
from os.path import isfile, join
from jinja2 import Template

from neo4j import GraphDatabase, Transaction
import neo4j
from neo4j.exceptions import CypherError, TransientError
from pyhocon import ConfigFactory
from pyhocon import ConfigTree
from typing import Set, List

from databuilder.publisher.base_publisher import Publisher
from databuilder.publisher.neo4j_preprocessor import NoopRelationPreprocessor
from databuilder.models.badge import BadgeMetadata


# Setting field_size_limit to solve the error below
# _csv.Error: field larger than field limit (131072)
# https://stackoverflow.com/a/54517228/5972935
csv.field_size_limit(int(ctypes.c_ulong(-1).value // 2))

# Config keys
# A directory that contains CSV files for nodes
NODE_FILES_DIR = 'node_files_directory'
# A directory that contains CSV files for relationships
RELATION_FILES_DIR = 'relation_files_directory'
# A end point for Neo4j e.g: bolt://localhost:9999
NEO4J_END_POINT_KEY = 'neo4j_endpoint'
# A transaction size that determines how often it commits.
NEO4J_TRANSACTION_SIZE = 'neo4j_transaction_size'
# A progress report frequency that determines how often it report the progress.
NEO4J_PROGRESS_REPORT_FREQUENCY = 'neo4j_progress_report_frequency'
# A boolean flag to make it fail if relationship is not created
NEO4J_RELATIONSHIP_CREATION_CONFIRM = 'neo4j_relationship_creation_confirm'

NEO4J_MAX_CONN_LIFE_TIME_SEC = 'neo4j_max_conn_life_time_sec'

# list of nodes that are create only, and not updated if match exists
NEO4J_CREATE_ONLY_NODES = 'neo4j_create_only_nodes'

NEO4J_USER = 'neo4j_user'
NEO4J_PASSWORD = 'neo4j_password'
NEO4J_ENCRYPTED = 'neo4j_encrypted'
"""NEO4J_ENCRYPTED is a boolean indicating whether to use SSL/TLS when connecting."""
NEO4J_VALIDATE_SSL = 'neo4j_validate_ssl'
"""NEO4J_VALIDATE_SSL is a boolean indicating whether to validate the server's SSL/TLS cert against system CAs."""

# This will be used to provide unique tag to the node and relationship
JOB_PUBLISH_TAG = 'job_publish_tag'

# Neo4j property name for published tag
PUBLISHED_TAG_PROPERTY_NAME = 'published_tag'

# Neo4j property name for last updated timestamp
LAST_UPDATED_EPOCH_MS = 'publisher_last_updated_epoch_ms'

RELATION_PREPROCESSOR = 'relation_preprocessor'

# CSV HEADER
# A header with this suffix will be pass to Neo4j statement without quote
UNQUOTED_SUFFIX = ':UNQUOTED'
# A header for Node label
NODE_LABEL_KEY = 'LABEL'
# A header for Node key
NODE_KEY_KEY = 'KEY'
# Required columns for Node
NODE_REQUIRED_KEYS = {NODE_LABEL_KEY, NODE_KEY_KEY}

# Relationship relates two nodes together
# Start node label
RELATION_START_LABEL = 'START_LABEL'
# Start node key
RELATION_START_KEY = 'START_KEY'
# End node label
RELATION_END_LABEL = 'END_LABEL'
# Node node key
RELATION_END_KEY = 'END_KEY'
# Type for relationship (Start Node)->(End Node)
RELATION_TYPE = 'TYPE'
# Type for reverse relationship (End Node)->(Start Node)
RELATION_REVERSE_TYPE = 'REVERSE_TYPE'
# Required columns for Relationship
RELATION_REQUIRED_KEYS = {RELATION_START_LABEL, RELATION_START_KEY,
                          RELATION_END_LABEL, RELATION_END_KEY,
                          RELATION_TYPE, RELATION_REVERSE_TYPE}

DEFAULT_CONFIG = ConfigFactory.from_dict({NEO4J_TRANSACTION_SIZE: 500,
                                          NEO4J_PROGRESS_REPORT_FREQUENCY: 500,
                                          NEO4J_RELATIONSHIP_CREATION_CONFIRM: False,
                                          NEO4J_MAX_CONN_LIFE_TIME_SEC: 50,
                                          NEO4J_ENCRYPTED: True,
                                          NEO4J_VALIDATE_SSL: False,
                                          RELATION_PREPROCESSOR: NoopRelationPreprocessor()})

LOGGER = logging.getLogger(__name__)


class Neo4jCsvPublisher(Publisher):
    """
    A Publisher takes two folders for input and publishes to Neo4j.
    One folder will contain CSV file(s) for Node where the other folder will contain CSV file(s) for Relationship.

    Neo4j follows Label Node properties Graph and more information about this is in:
    https://neo4j.com/docs/developer-manual/current/introduction/graphdb-concepts/

    #TODO User UNWIND batch operation for better performance
    """

    def __init__(self) -> None:
        super(Neo4jCsvPublisher, self).__init__()

    def init(self, conf: ConfigTree) -> None:
        conf = conf.with_fallback(DEFAULT_CONFIG)

        self._count: int = 0
        self._progress_report_frequency = conf.get_int(NEO4J_PROGRESS_REPORT_FREQUENCY)
        self._node_files = self._list_files(conf, NODE_FILES_DIR)
        self._node_files_iter = iter(self._node_files)

        self._relation_files = self._list_files(conf, RELATION_FILES_DIR)
        self._relation_files_iter = iter(self._relation_files)

        trust = neo4j.TRUST_SYSTEM_CA_SIGNED_CERTIFICATES if conf.get_bool(NEO4J_VALIDATE_SSL) \
            else neo4j.TRUST_ALL_CERTIFICATES
        self._driver = \
            GraphDatabase.driver(conf.get_string(NEO4J_END_POINT_KEY),
                                 max_connection_life_time=conf.get_int(NEO4J_MAX_CONN_LIFE_TIME_SEC),
                                 auth=(conf.get_string(NEO4J_USER), conf.get_string(NEO4J_PASSWORD)),
                                 encrypted=conf.get_bool(NEO4J_ENCRYPTED),
                                 trust=trust)
        self._transaction_size = conf.get_int(NEO4J_TRANSACTION_SIZE)
        self._session = self._driver.session()
        self._confirm_rel_created = conf.get_bool(NEO4J_RELATIONSHIP_CREATION_CONFIRM)

        # config is list of node label.
        # When set, this list specifies a list of nodes that shouldn't be updated, if exists
        self.create_only_nodes = set(conf.get_list(NEO4J_CREATE_ONLY_NODES, default=[]))
        self.labels: Set[str] = set()
        self.publish_tag: str = conf.get_string(JOB_PUBLISH_TAG)
        if not self.publish_tag:
            raise Exception('{} should not be empty'.format(JOB_PUBLISH_TAG))

        self._relation_preprocessor = conf.get(RELATION_PREPROCESSOR)

        LOGGER.info('Publishing Node csv files {}, and Relation CSV files {}'
                    .format(self._node_files, self._relation_files))

    def _list_files(self, conf: ConfigTree, path_key: str) -> List[str]:
        """
        List files from directory
        :param conf:
        :param path_key:
        :return: List of file paths
        """
        if path_key not in conf:
            return []

        path = conf.get_string(path_key)
        return [join(path, f) for f in listdir(path) if isfile(join(path, f))]

    def publish_impl(self) -> None:  # noqa: C901
        """
        Publishes Nodes first and then Relations
        :return:
        """

        start = time.time()

        LOGGER.info('Creating indices using Node files: {}'.format(self._node_files))
        for node_file in self._node_files:
            self._create_indices(node_file=node_file)

        LOGGER.info('Publishing Node files: {}'.format(self._node_files))
        try:
            tx = self._session.begin_transaction()
            while True:
                try:
                    node_file = next(self._node_files_iter)
                    tx = self._publish_node(node_file, tx=tx)
                except StopIteration:
                    break

            LOGGER.info('Publishing Relationship files: {}'.format(self._relation_files))
            while True:
                try:
                    relation_file = next(self._relation_files_iter)
                    tx = self._publish_relation(relation_file, tx=tx)
                except StopIteration:
                    break

            tx.commit()
            LOGGER.info('Committed total {} statements'.format(self._count))

            # TODO: Add statsd support
            LOGGER.info('Successfully published. Elapsed: {} seconds'.format(time.time() - start))
        except Exception as e:
            LOGGER.exception('Failed to publish. Rolling back.')
            if not tx.closed():
                tx.rollback()
            raise e

    def get_scope(self) -> str:
        return 'publisher.neo4j'

    def _create_indices(self, node_file: str) -> None:
        """
        Go over the node file and try creating unique index
        :param node_file:
        :return:
        """
        LOGGER.info('Creating indices. (Existing indices will be ignored)')

        with open(node_file, 'r', encoding='utf8') as node_csv:
            for node_record in pandas.read_csv(node_csv, na_filter=False).to_dict(orient='records'):
                label = node_record[NODE_LABEL_KEY]
                if label not in self.labels:
                    self._try_create_index(label)
                    self.labels.add(label)

        LOGGER.info('Indices have been created.')

    def _publish_node(self, node_file: str, tx: Transaction) -> Transaction:
        """
        Iterate over the csv records of a file, each csv record transform to Merge statement and will be executed.
        All nodes should have a unique key, and this method will try to create unique index on the LABEL when it sees
        first time within a job scope.
        Example of Cypher query executed by this method:
        MERGE (col_test_id1:Column {key: 'presto://gold.test_schema1/test_table1/test_id1'})
        ON CREATE SET col_test_id1.name = 'test_id1',
                      col_test_id1.order_pos = 2,
                      col_test_id1.type = 'bigint'
        ON MATCH SET col_test_id1.name = 'test_id1',
                     col_test_id1.order_pos = 2,
                     col_test_id1.type = 'bigint'

        :param node_file:
        :return:
        """

        with open(node_file, 'r', encoding='utf8') as node_csv:
            for node_record in pandas.read_csv(node_csv, na_filter=False).to_dict(orient="records"):
                stmt = self.create_node_merge_statement(node_record=node_record)
                params = self._create_props_param(node_record)
                tx = self._execute_statement(stmt, tx, params)
        return tx

    def is_create_only_node(self, node_record: dict) -> bool:
        """
        Check if node can be updated
        :param node_record:
        :return:
        """
        if self.create_only_nodes:
            return node_record[NODE_LABEL_KEY] in self.create_only_nodes
        else:
            return False

    def create_node_merge_statement(self, node_record: dict) -> str:
        """
        Creates node merge statement
        :param node_record:
        :return:
        """
        template = Template("""
            MERGE (node:{{ LABEL }} {key: $KEY})
            ON CREATE SET {{ PROP_BODY }}
            {% if update %} ON MATCH SET {{ PROP_BODY }} {% endif %}
        """)

        prop_body = self._create_props_body(node_record, NODE_REQUIRED_KEYS, 'node')

        return template.render(LABEL=node_record["LABEL"],
                               PROP_BODY=prop_body,
                               update=(not self.is_create_only_node(node_record)))

    def _publish_relation(self, relation_file: str, tx: Transaction) -> Transaction:
        """
        Creates relation between two nodes.
        (In Amundsen, all relation is bi-directional)

        Example of Cypher query executed by this method:
        MATCH (n1:Table {key: 'presto://gold.test_schema1/test_table1'}),
              (n2:Column {key: 'presto://gold.test_schema1/test_table1/test_col1'})
        MERGE (n1)-[r1:COLUMN]->(n2)-[r2:BELONG_TO_TABLE]->(n1)
        RETURN n1.key, n2.key

        :param relation_file:
        :return:
        """

        if self._relation_preprocessor.is_perform_preprocess():
            LOGGER.info('Pre-processing relation with {}'.format(self._relation_preprocessor))

            count = 0
            with open(relation_file, 'r', encoding='utf8') as relation_csv:
<<<<<<< HEAD
                for rel_record in pandas.read_csv(relation_csv).to_dict(orient="records"):
                    # TODO not sure if deadlock on badge node arises in preporcessing or not
=======
                for rel_record in pandas.read_csv(relation_csv, na_filter=False).to_dict(orient="records"):
>>>>>>> 3a28f469
                    stmt, params = self._relation_preprocessor.preprocess_cypher(
                        start_label=rel_record[RELATION_START_LABEL],
                        end_label=rel_record[RELATION_END_LABEL],
                        start_key=rel_record[RELATION_START_KEY],
                        end_key=rel_record[RELATION_END_KEY],
                        relation=rel_record[RELATION_TYPE],
                        reverse_relation=rel_record[RELATION_REVERSE_TYPE])

                    if stmt:
                        tx = self._execute_statement(stmt, tx=tx, params=params)
                        count += 1

            LOGGER.info('Executed pre-processing Cypher statement {} times'.format(count))

        with open(relation_file, 'r', encoding='utf8') as relation_csv:
<<<<<<< HEAD
            for rel_record in pandas.read_csv(relation_csv).to_dict(orient="records"):
                badge_exception = True
                retries_for_badge_exception = 10  # TODO not sure how many times to retry
                while badge_exception or retries_for_badge_exception > 0:
                    try:
                        stmt = self.create_relationship_merge_statement(rel_record=rel_record)
                        params = self._create_props_param(rel_record)
                        tx = self._execute_statement(stmt, tx, params,
                                                    expect_result=self._confirm_rel_created)
                        badge_exception = False  # if no exception happens we stop inner loop
                        # TODO use break instead ^ ?
                    except TransientError as e:
                        # if exception is due to badge relation issue TODO could use a specific
                        # exception for this condition (using TransientError)
                        if rel_record[RELATION_START_LABEL] == BadgeMetadata.BADGE_NODE_LABEL\
                            or rel_record[RELATION_END_LABEL] == BadgeMetadata.BADGE_NODE_LABEL:
                            # TODO not sure how long this op usually takes and how long should wait be
                            time.sleep(2)
                            retries_for_badge_exception -= 1
                            
                        else:  # if other exception happens oh well
                            raise e
=======
            for rel_record in pandas.read_csv(relation_csv, na_filter=False).to_dict(orient="records"):
                stmt = self.create_relationship_merge_statement(rel_record=rel_record)
                params = self._create_props_param(rel_record)
                tx = self._execute_statement(stmt, tx, params,
                                             expect_result=self._confirm_rel_created)
>>>>>>> 3a28f469

        return tx

    def create_relationship_merge_statement(self, rel_record: dict) -> str:
        """
        Creates relationship merge statement
        :param rel_record:
        :return:
        """
        template = Template("""
            MATCH (n1:{{ START_LABEL }} {key: $START_KEY}), (n2:{{ END_LABEL }} {key: $END_KEY})
            MERGE (n1)-[r1:{{ TYPE }}]->(n2)-[r2:{{ REVERSE_TYPE }}]->(n1)
            {% if update_prop_body %}
            ON CREATE SET {{ prop_body }}
            ON MATCH SET {{ prop_body }}
            {% endif %}
            RETURN n1.key, n2.key
        """)

        prop_body_r1 = self._create_props_body(rel_record, RELATION_REQUIRED_KEYS, 'r1')
        prop_body_r2 = self._create_props_body(rel_record, RELATION_REQUIRED_KEYS, 'r2')
        prop_body = ' , '.join([prop_body_r1, prop_body_r2])

        return template.render(START_LABEL=rel_record["START_LABEL"],
                               END_LABEL=rel_record["END_LABEL"],
                               TYPE=rel_record["TYPE"],
                               REVERSE_TYPE=rel_record["REVERSE_TYPE"],
                               update_prop_body=prop_body_r1,
                               prop_body=prop_body)

    def _create_props_param(self, record_dict: dict) -> dict:
        params = {}
        for k, v in record_dict.items():
            if k.endswith(UNQUOTED_SUFFIX):
                k = k[:-len(UNQUOTED_SUFFIX)]
            else:
                v = '{val}'.format(val=v)

            params[k] = v
        return params

    def _create_props_body(self,
                           record_dict: dict,
                           excludes: Set,
                           identifier: str) -> str:
        """
        Creates properties body with params required for resolving template.

        e.g: Note that node.key3 is not quoted if header has UNQUOTED_SUFFIX.
        identifier.key1 = 'val1' , identifier.key2 = 'val2', identifier.key3 = val3

        :param record_dict: A dict represents CSV row
        :param excludes: set of excluded columns that does not need to be in properties (e.g: KEY, LABEL ...)
        :param identifier: identifier that will be used in CYPHER query as shown on above example
        :return: Properties body for Cypher statement
        """
        props = []
        for k, v in record_dict.items():
            if k in excludes:
                continue

            if k.endswith(UNQUOTED_SUFFIX):
                k = k[:-len(UNQUOTED_SUFFIX)]

            props.append('{id}.{key} = {val}'.format(id=identifier, key=k, val=f'${k}'))

        props.append("""{id}.{key} = '{val}'""".format(id=identifier,
                                                       key=PUBLISHED_TAG_PROPERTY_NAME,
                                                       val=self.publish_tag))

        props.append("""{id}.{key} = {val}""".format(id=identifier,
                                                     key=LAST_UPDATED_EPOCH_MS,
                                                     val='timestamp()'))

        return ', '.join(props)

    def _execute_statement(self,
                           stmt: str,
                           tx: Transaction,
                           params: dict=None,
                           expect_result: bool=False) -> Transaction:
        """
        Executes statement against Neo4j. If execution fails, it rollsback and raise exception.
        If 'expect_result' flag is True, it confirms if result object is not null.
        :param stmt:
        :param tx:
        :param count:
        :param expect_result: By having this True, it will validate if result object is not None.
        :return:
        """
        try:
            if LOGGER.isEnabledFor(logging.DEBUG):
                LOGGER.debug('Executing statement: {} with params {}'.format(stmt, params))

            result = tx.run(str(stmt).encode('utf-8', 'ignore'), parameters=params)
            if expect_result and not result.single():
                raise RuntimeError('Failed to executed statement: {}'.format(stmt))

            self._count += 1
            if self._count > 1 and self._count % self._transaction_size == 0:
                tx.commit()
                LOGGER.info('Committed {} statements so far'.format(self._count))
                return self._session.begin_transaction()

            if self._count > 1 and self._count % self._progress_report_frequency == 0:
                LOGGER.info('Processed {} statements so far'.format(self._count))

            return tx
        except Exception as e:
            LOGGER.exception('Failed to execute Cypher query')
            if not tx.closed():
                tx.rollback()
            raise e

    def _try_create_index(self, label: str) -> None:
        """
        For any label seen first time for this publisher it will try to create unique index.
        Neo4j ignores a second creation in 3.x, but raises an error in 4.x.
        :param label:
        :return:
        """
        stmt = Template("""
            CREATE CONSTRAINT ON (node:{{ LABEL }}) ASSERT node.key IS UNIQUE
        """).render(LABEL=label)

        LOGGER.info('Trying to create index for label {label} if not exist: {stmt}'.format(label=label,
                                                                                           stmt=stmt))
        with self._driver.session() as session:
            try:
                session.run(stmt)
            except CypherError as e:
                if 'An equivalent constraint already exists' not in e.__str__():
                    raise
                # Else, swallow the exception, to make this function idempotent.<|MERGE_RESOLUTION|>--- conflicted
+++ resolved
@@ -302,12 +302,8 @@
 
             count = 0
             with open(relation_file, 'r', encoding='utf8') as relation_csv:
-<<<<<<< HEAD
-                for rel_record in pandas.read_csv(relation_csv).to_dict(orient="records"):
+                for rel_record in pandas.read_csv(relation_csv, na_filter=False).to_dict(orient="records"):
                     # TODO not sure if deadlock on badge node arises in preporcessing or not
-=======
-                for rel_record in pandas.read_csv(relation_csv, na_filter=False).to_dict(orient="records"):
->>>>>>> 3a28f469
                     stmt, params = self._relation_preprocessor.preprocess_cypher(
                         start_label=rel_record[RELATION_START_LABEL],
                         end_label=rel_record[RELATION_END_LABEL],
@@ -323,8 +319,7 @@
             LOGGER.info('Executed pre-processing Cypher statement {} times'.format(count))
 
         with open(relation_file, 'r', encoding='utf8') as relation_csv:
-<<<<<<< HEAD
-            for rel_record in pandas.read_csv(relation_csv).to_dict(orient="records"):
+            for rel_record in pandas.read_csv(relation_csv, na_filter=False).to_dict(orient="records"):
                 badge_exception = True
                 retries_for_badge_exception = 10  # TODO not sure how many times to retry
                 while badge_exception or retries_for_badge_exception > 0:
@@ -346,13 +341,6 @@
                             
                         else:  # if other exception happens oh well
                             raise e
-=======
-            for rel_record in pandas.read_csv(relation_csv, na_filter=False).to_dict(orient="records"):
-                stmt = self.create_relationship_merge_statement(rel_record=rel_record)
-                params = self._create_props_param(rel_record)
-                tx = self._execute_statement(stmt, tx, params,
-                                             expect_result=self._confirm_rel_created)
->>>>>>> 3a28f469
 
         return tx
 
